pub mod ivl;
mod ivl_ext;

use itertools::Itertools;
use ivl::{IVLCmd, IVLCmdKind};
<<<<<<< HEAD
use slang_ui::prelude::{slang::{ast::{Cmd, Expr}}, *};
=======
use slang_ui::prelude::{miette::SourceOffset, slang::ast::{Cmd, Expr, FunctionRef}, smtlib::{Bool, and}, *};
>>>>>>> c012a8e1

pub mod swp;
pub mod utils;
pub mod lowering;

use swp::swp;
use utils::{conj_or_true};
use swp::Obligation;

use crate::lowering::cmd_to_ivlcmd_with_ensures;

use std::{collections::HashMap, env::vars};
use slang::ast::Type;

pub struct App;

// Your main verifier logic stays here
impl slang_ui::Hook for App { 
    fn analyze(&self, cx: &slang_ui::Context, file: &slang::SourceFile) -> Result<()> { 
        let mut solver = cx.solver()?; 
        
        for fun in file.functions(){
            let return_ty = fun.return_ty.clone().1.smt(solver.st())
                .expect("Function return type must be a sort");
            let vars_ = fun.args.iter()
                .map(|v| v.ty.1.smt(solver.st()))
                .collect::<Result<Vec<_>, _>>()?;
            solver.declare_fun(&smtlib::funs::Fun::new(solver.st(), &fun.name.ident, vars_, return_ty))?;

            // (b) convenience: build f(args) as an Expr
            let call_expr = {
                let args_exprs: Vec<Expr> = fun.args.iter()
                    .map(|a| Expr::ident(&a.name.ident, &a.ty.1))
                    .collect();
                let fref: FunctionRef = file.get_function_ref(fun.name.ident.clone());
                Expr::call(fun.name.clone(), args_exprs, fref)
            };

            // (c) if the function has a body, assert the *definition* forall args. f(args) = body
            if let Some(body) = &fun.body {
                // IMPORTANT: no 'requires' guard here; we want definitional equality everywhere
                let def_eq = call_expr.clone().eq(body);
                let def_ax = Expr::quantifier(slang::ast::Quantifier::Forall, &fun.args, &def_eq);
                solver.assert(def_ax.smt(solver.st())?.as_bool()?)?;
            }

            let pre = fun.requires().cloned()
                .reduce(|a,b| a.and(&b))
                .unwrap_or(Expr::bool(true));

            let ensures_conj = fun.ensures().cloned()
                .reduce(|a,b| a.and(&b))
                .unwrap_or(Expr::bool(true))
                .subst_result(&call_expr);

            // let post = fun.ensures().cloned().reduce(|a,b| a.and(&b)).unwrap_or(Expr::bool(true)).subst_result(&post_expr);
        


            let post_ax = Expr::quantifier(
                slang::ast::Quantifier::Forall,
                &fun.args,
                &pre.imp(&ensures_conj)
            );

            let spost_ax = post_ax.smt(cx.smt_st())?;

            // PROVE it once; don't assert it globally.
            solver.scope(|s| -> Result<(), smtlib::Error> {
                // use the outer state so the error type matches smtlib::Error
                let phi = spost_ax.as_bool()?;
                s.assert(!phi.clone())?;
                match s.check_sat()? {
                    smtlib::SatResult::Unsat => { /* ok */ }
                    smtlib::SatResult::Sat => {
                        cx.error(fun.name.span, "function ensures do not follow from the definition/requirements");
                    }
                    smtlib::SatResult::Unknown => {
                        cx.warning(fun.name.span, "function ensures proof is unknown");
                    }
                }
                Ok(())
            })?;

            // let x = match &fun.body{
            //     Some(b) => {
            //         // if (fun.ensures().count()>0){
            //         //     cx.error(fun.name.span, "we do not check post conditions for functions with bodies");
            //         // }
            //         // let eq = post_expr.eq(&b);
            //         let post_sub = post.subst_result(b);
            //         pre.imp(&post_sub)}
            //     _ => pre.imp(&post),
            // };

            // let quantifier = Expr::quantifier(slang::ast::Quantifier::Forall, &fun.args, &x);
            // solver.assert(quantifier.smt(solver.st())?.as_bool()?)?;
                
        }

        for domain in file.domains() {
            for fun in domain.functions() {
                let return_ty = match fun.return_ty.clone().1.smt(solver.st()) {
                    Ok(ty) => ty,
                    _ => panic!("Function return type must be a sort"),
                };
                let vars_ = fun.args.iter().map(|v| v.ty.1.smt(solver.st())).collect::<Result<Vec<_>, _>>()?;
                solver.declare_fun(&smtlib::funs::Fun::new(solver.st(), &fun.name.ident, vars_, return_ty))?;

                let pre = fun.requires();
                let post = fun.ensures();

                let pre = pre.cloned().reduce(|a,b| a.and(&b)).unwrap_or(Expr::bool(true));
                let post_expr = Expr::call(fun.name.clone(),fun.args.iter().map(|a| Expr::ident(&a.name.ident, &a.ty.1)).collect::<Vec<_>>(),file.get_function_ref(fun.name.ident.clone()));
                let post = post.cloned().reduce(|a,b| a.and(&b)).unwrap_or(Expr::bool(true)).subst_result(&post_expr);

                let x = pre.imp(&post);
                let quantifier = Expr::quantifier(slang::ast::Quantifier::Forall, &fun.args, &x);
                solver.assert(quantifier.smt(solver.st())?.as_bool()?)?;
                

            }
            for ax in domain.axioms() {
                let expr_smt = ax.expr.smt(solver.st())?.as_bool()?; 
                solver.assert(expr_smt)?;
            }   
            
        }   

        for m in file.methods() { 
            // 1) Merge method requires and ensures into two single Expr 
            let requires = conj_or_true(m.requires().cloned()); 

            // Build initial goals: one per ensures clause, each with its own span.
            let mut goals0: Vec<Obligation> = Vec::new();

            for ens in m.ensures() {
                // 1) normalize `result` → Ident("result", ret_ty)
                let f = match &m.return_ty {
                    // m.return_ty: Option<(Span, Type)>
                    Some((_, ty)) => {
                        let res_id = Expr::ident("result", &ty).with_span(ens.span);
                        Expr::subst_result(ens, &res_id)
                    }
                    None => ens.clone(),
                };

                // 2) push one obligation per ensures, preserving span
                goals0.push(Obligation {
                    formula: f,
                    span: ens.span,
                    message: "postcondition might not hold".to_owned(),
                });
            }

            // If there are no ensures, you can default to `true` (optional)
            if goals0.is_empty() {
                goals0.push(Obligation {
                    formula: Expr::bool(true).with_span(m.span),
                    span: m.span,
                    message: "postcondition (trivial)".to_owned(),
                });
            }
            
            // 2) If no body, nothing to verify 
            let Some(mut body) = m.body.clone() else { continue; };

            // Assert all of the parameters, so that they are declared in the smt solver
            let params_assertion: Cmd =
                m.args
                    .iter()
                    .map(|v| Expr::ident(&v.name.ident, &v.ty.1).eq(&Expr::ident(&v.name.ident, &v.ty.1)))
                    .map(|e| Cmd::assert(&e, "Dummy parameter assertion to fix smt error."))
                    .fold(Cmd::assert(&Expr::bool(true), "Dummy"), |acc, pa| acc.seq(&pa));

            // ensure the borrow ends before we assign back:
            let new_cmd = {
                let current: &Cmd = body.cmd.as_ref();      // borrow the existing command
                params_assertion.seq(current)              // produce an owned Cmd
            };
            body.cmd = Box::new(new_cmd);                   // replace it
            

            // 3) Lower slang Cmd -> IVL, preserving spans 
            let ivl_body = cmd_to_ivlcmd_with_ensures(&body.cmd, &goals0);
             
            let ivl_root = IVLCmd { 
                span: m.span, // or a method-level span if you have one 
                kind: IVLCmdKind::Seq( 
                    Box::new(IVLCmd { 
                        span: m.span, // or any span you store for the requires block 
                        kind: IVLCmdKind::Assume { 
                            condition: requires.clone() 
                        }, 
                    }), 
                    Box::new(ivl_body), ), 
                }; 
                
            println!("{}", ivl_root);
            
            // 5) Notes-style SWP: (Cmd, X) -> X' 
            let obligations = swp(&ivl_root, goals0); 
            
            // 6) Check each obligation independently (they are *closed* now) 
            for obl in obligations { 
                // Translate to SMT outside the closure so '?' uses outer Result type 
                let sobl = obl.formula.smt(cx.smt_st())?; 

                // result declaration hack part 1
                let mut dummy = Expr::bool(true);
                match &m.return_ty {
                        None => {},
                        Some((_,ty)) => {
                            dummy = Expr::ident("result", &ty);
                            dummy = dummy.eq(&dummy);
                        }
                    }
                let sdummy = dummy.smt(cx.smt_st())?;
                
                // Ask if the negation is SAT 
                solver.scope(|solver| -> Result<(), smtlib::Error> { 
                    
                    // result declaration hack part 2
                    solver.assert(sdummy.as_bool()?)?;

                    solver.assert(!sobl.as_bool()?)?; 
                    
                    match solver.check_sat()? { 
                        smtlib::SatResult::Sat => { 
                            // Counterexample exists -> obligation can fail 
                            cx.error(obl.span, obl.message.clone()); 
                        },
                        smtlib::SatResult::Unknown => { 
                            cx.warning(obl.span, format!("{}: solver returned unknown", obl.message)); 
                        } smtlib::SatResult::Unsat => { 
                            // Obligation valid under all models -> OK 
                        } 
                    } 
                    Ok(()) 
                } )?; 
            } 
        } 
        Ok(()) 
    } 
}<|MERGE_RESOLUTION|>--- conflicted
+++ resolved
@@ -1,13 +1,11 @@
 pub mod ivl;
 mod ivl_ext;
 
-use itertools::Itertools;
 use ivl::{IVLCmd, IVLCmdKind};
-<<<<<<< HEAD
-use slang_ui::prelude::{slang::{ast::{Cmd, Expr}}, *};
-=======
-use slang_ui::prelude::{miette::SourceOffset, slang::ast::{Cmd, Expr, FunctionRef}, smtlib::{Bool, and}, *};
->>>>>>> c012a8e1
+use slang::ast::{Cmd, Expr};
+use slang_ui::prelude::*;
+
+use slang_ui::prelude::{slang::{self, ast::{FunctionRef}}, smtlib};
 
 pub mod swp;
 pub mod utils;
@@ -18,9 +16,6 @@
 use swp::Obligation;
 
 use crate::lowering::cmd_to_ivlcmd_with_ensures;
-
-use std::{collections::HashMap, env::vars};
-use slang::ast::Type;
 
 pub struct App;
 
