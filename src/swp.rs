<<<<<<< HEAD
use slang_ui::prelude::slang::ast::Var;

use crate::slang::ast::{Expr, Type, Quantifier};
=======
use crate::slang::ast::{Expr};
>>>>>>> c012a8e1
use crate::slang::Span;
use crate::ivl::{IVLCmd, IVLCmdKind};
use crate::utils::{expr_safety_guards};

#[derive(Debug, Clone)]
pub struct Obligation {
    pub formula: Expr,
    pub span: Span,
    pub message: String,
}

pub fn swp(cmd: &IVLCmd, goals: Vec<Obligation>) -> Vec<Obligation> {
    match &cmd.kind {
        IVLCmdKind::Assert { condition, message } => {
            let mut out = goals;
            out.push(Obligation { formula: condition.clone(), span: cmd.span, message: message.clone() });
            out
        }

        IVLCmdKind::Assume { condition } => goals
            .into_iter()
            .map(|g| Obligation {
                formula: condition.clone().imp(&g.formula),
                span: g.span,
                message: g.message,
            })
            .collect(),

        IVLCmdKind::Seq(c1, c2) => swp(c1, swp(c2, goals)),
        IVLCmdKind::NonDet(c1, c2) => {
            let mut a = swp(c1, goals.clone());
            let mut b = swp(c2, goals);
            a.append(&mut b);
            a
        },

        IVLCmdKind::Assignment { name, expr } => {
            let mut out = Vec::new();
            for (guard, sp, msg) in expr_safety_guards(expr) {
                out.push(Obligation { formula: guard, span: sp, message: msg });
            }
            for g in goals {
                let g_subst = Expr::subst_ident(&g.formula, &name.ident, expr);
                out.push(Obligation { formula: g_subst, span: g.span, message: g.message });
            }
            out
        },

<<<<<<< HEAD
        IVLCmdKind::MethodCall { name, fun_name: _, args: _, method: _ } => {
            let mut out = Vec::new();
            for g in goals {
                let ret_var = Expr::ident(&name.ident, &Type::Bool).with_span(cmd.span);
                let g_subst = Expr::subst_ident(&g.formula, &name.ident, &ret_var);
                out.push(Obligation { formula: g_subst, span: g.span, message: g.message });
            }
            out
        },
        
        IVLCmdKind::Havoc { name, ty } => {
            let mut out = Vec::new();
            for g in goals {
                // Create a fresh variable of the same name
                out.push(Obligation { 
                    formula: 
                        Expr::quantifier(
                        Quantifier::Forall, 
                        &[Var {span: name.span, name: name.clone(), ty: (name.span, ty.clone())}],
                        &g.formula), 
                    span: g.span, 
                    message: g.message,
                })
            }
            out
        }
=======
        // IVLCmdKind::MethodCall { name, fun_name: _, args: _, method: _ } => {
        //     let mut out = Vec::new();
        //     for g in goals {
        //         let ret_var = Expr::ident(&name.ident, &Type::Bool).with_span(cmd.span);
        //         let g_subst = subst_var_in_expr(&g.formula, &name.ident, &ret_var);
        //         out.push(Obligation { formula: g_subst, span: g.span, message: g.message });
        //     }
        //     out
        // },
        
        // IVLCmdKind::Havoc { name, ty: _ } => {
        //     let mut out = Vec::new();
        //     for g in goals {
        //         // Create a fresh variable of the same name
        //         let havoc_var = Expr::ident(&name.ident, &Type::Bool).with_span(cmd.span);
        //         let g_subst = subst_var_in_expr(&g.formula, &name.ident, &havoc_var);
        //         out.push(Obligation { formula: g_subst, span: g.span, message: g.message });
        //     }
        //     out
        // }
        
        // IVLCmdKind::Havoc { name, ty } => {
        //     goals
        //     .into_iter()
        //     .map(|g| Obligation {
        //         formula: Expr::quantifier(
        //             Quantifier::Forall, 
        //             Var { span: g.span, }, 
        //             g.formula) condition.clone().imp(&g.formula),
        //         span: g.span,
        //         message: g.message,
        //     })
        //     .collect(),
        // }
        _ => {todo!("Not yet implemented")}

        // IVLCmdKind::Havoc { .. } => goals,
>>>>>>> c012a8e1
    }
}<|MERGE_RESOLUTION|>--- conflicted
+++ resolved
@@ -1,11 +1,7 @@
-<<<<<<< HEAD
 use slang_ui::prelude::slang::ast::Var;
 
-use crate::slang::ast::{Expr, Type, Quantifier};
-=======
-use crate::slang::ast::{Expr};
->>>>>>> c012a8e1
-use crate::slang::Span;
+use slang_ui::prelude::slang::ast::{Expr, Quantifier};
+use slang_ui::prelude::slang::Span;
 use crate::ivl::{IVLCmd, IVLCmdKind};
 use crate::utils::{expr_safety_guards};
 
@@ -53,16 +49,15 @@
             out
         },
 
-<<<<<<< HEAD
-        IVLCmdKind::MethodCall { name, fun_name: _, args: _, method: _ } => {
-            let mut out = Vec::new();
-            for g in goals {
-                let ret_var = Expr::ident(&name.ident, &Type::Bool).with_span(cmd.span);
-                let g_subst = Expr::subst_ident(&g.formula, &name.ident, &ret_var);
-                out.push(Obligation { formula: g_subst, span: g.span, message: g.message });
-            }
-            out
-        },
+        // IVLCmdKind::MethodCall { name, fun_name: _, args: _, method: _ } => {
+        //     let mut out = Vec::new();
+        //     for g in goals {
+        //         let ret_var = Expr::ident(&name.ident, &Type::Bool).with_span(cmd.span);
+        //         let g_subst = Expr::subst_ident(&g.formula, &name.ident, &ret_var);
+        //         out.push(Obligation { formula: g_subst, span: g.span, message: g.message });
+        //     }
+        //     out
+        // },
         
         IVLCmdKind::Havoc { name, ty } => {
             let mut out = Vec::new();
@@ -80,44 +75,7 @@
             }
             out
         }
-=======
-        // IVLCmdKind::MethodCall { name, fun_name: _, args: _, method: _ } => {
-        //     let mut out = Vec::new();
-        //     for g in goals {
-        //         let ret_var = Expr::ident(&name.ident, &Type::Bool).with_span(cmd.span);
-        //         let g_subst = subst_var_in_expr(&g.formula, &name.ident, &ret_var);
-        //         out.push(Obligation { formula: g_subst, span: g.span, message: g.message });
-        //     }
-        //     out
-        // },
-        
-        // IVLCmdKind::Havoc { name, ty: _ } => {
-        //     let mut out = Vec::new();
-        //     for g in goals {
-        //         // Create a fresh variable of the same name
-        //         let havoc_var = Expr::ident(&name.ident, &Type::Bool).with_span(cmd.span);
-        //         let g_subst = subst_var_in_expr(&g.formula, &name.ident, &havoc_var);
-        //         out.push(Obligation { formula: g_subst, span: g.span, message: g.message });
-        //     }
-        //     out
-        // }
-        
-        // IVLCmdKind::Havoc { name, ty } => {
-        //     goals
-        //     .into_iter()
-        //     .map(|g| Obligation {
-        //         formula: Expr::quantifier(
-        //             Quantifier::Forall, 
-        //             Var { span: g.span, }, 
-        //             g.formula) condition.clone().imp(&g.formula),
-        //         span: g.span,
-        //         message: g.message,
-        //     })
-        //     .collect(),
-        // }
-        _ => {todo!("Not yet implemented")}
 
-        // IVLCmdKind::Havoc { .. } => goals,
->>>>>>> c012a8e1
+        _ => todo!("AHAHHAHAHA")
     }
 }